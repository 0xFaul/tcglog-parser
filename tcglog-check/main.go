// Copyright 2019 Canonical Ltd.
// Licensed under the LGPLv3 with static-linking exception.
// See LICENCE file for details.

package main

import (
	"bytes"
	"encoding/binary"
	"errors"
	"flag"
	"fmt"
	"io"
	"os"
	"path/filepath"
	"sort"
	"strings"

	"github.com/canonical/go-tpm2"
	"github.com/canonical/go-tpm2/mu"
	"github.com/canonical/tcglog-parser"
	"github.com/canonical/tcglog-parser/internal"
	"github.com/chrisccoulson/go-efilib"
)

type efiBootVariableBehaviourArg string

func (a *efiBootVariableBehaviourArg) String() string {
	return string(*a)
}

func (a *efiBootVariableBehaviourArg) Set(value string) error {
	switch value {
	case "full", "data-only":
	default:
		return errors.New("invalid value (must be \"full\" or \"data-only\"")
	}
	*a = efiBootVariableBehaviourArg(value)
	return nil
}

type requiredAlgsArg tcglog.AlgorithmIdList

func (l *requiredAlgsArg) String() string {
	return fmt.Sprintf("%v", *l)
}

func (l *requiredAlgsArg) Set(value string) error {
	algs := strings.Split(value, ",")
	for _, alg := range algs {
		a, err := internal.ParseAlgorithm(alg)
		if err != nil {
			return err
		}
		*l = append(*l, a)
	}
	return nil
}

type bootImageSearchPathsArg []string

func (a *bootImageSearchPathsArg) String() string {
	return strings.Join(*a, ",")
}

func (a *bootImageSearchPathsArg) Set(value string) error {
	*a = append(*a, value)
	return nil
}

var (
	withGrub      bool
	withSdEfiStub bool
	sdEfiStubPcr  int
	noDefaultPcrs bool
	tpmPath       string
	pcrs = internal.PCRArgList{0, 1, 2, 3, 4, 5, 6, 7}

	efiBootVarBehaviour         efiBootVariableBehaviourArg
	ignoreDataDecodeErrors      bool
	ignoreMeasuredTrailingBytes bool
	requiredAlgs                requiredAlgsArg
	requirePeImageDigests       bool
	bootImageSearchPaths        = bootImageSearchPathsArg{"/boot"}
)

func init() {
	flag.BoolVar(&withGrub, "with-grub", false, "Validate log entries made by GRUB in to PCR's 8 and 9")
	flag.BoolVar(&withSdEfiStub, "with-systemd-efi-stub", false, "Interpret measurements made by systemd's EFI stub Linux loader")
	flag.IntVar(&sdEfiStubPcr, "systemd-efi-stub-pcr", 8, "Specify the PCR that systemd's EFI stub Linux loader measures to")
	flag.BoolVar(&noDefaultPcrs, "no-default-pcrs", false, "Omit the default PCRs")
	flag.StringVar(&tpmPath, "tpm-path", "/dev/tpm0", "Validate log entries associated with the specified TPM")
	flag.Var(&pcrs, "pcrs", "Validate log entries for the specified PCRs. Can be specified multiple times")

	flag.Var(&efiBootVarBehaviour, "efi-bootvar-behaviour", "Require that EV_EFI_VARIABLE_BOOT events are associated with "+
		"either the full UEFI_VARIABLE_DATA structure (full) or the variable data only (data-only)")
	flag.BoolVar(&ignoreDataDecodeErrors, "ignore-data-decode-errors", false,
		"Don't exit with an error if any event data fails to decode correctly")
	flag.BoolVar(&ignoreMeasuredTrailingBytes, "ignore-measured-trailing-bytes", false,
		"Don't exit with an error if any event data contains trailing bytes that were hashed and measured")
	flag.Var(&requiredAlgs, "required-algs", "Require the specified algorithms to be present in the log")
	flag.BoolVar(&requirePeImageDigests, "require-pe-image-digests", false, "Require that the digests for "+
		"EV_EFI_BOOT_SERVICES_APPLICATION events associated with PE images are PE image digests rather than "+
		"file digests")
	flag.Var(&bootImageSearchPaths, "boot-image-search-path", "Specify the path to search for images executed during "+
		"boot and measured to PCR 4 with EV_EFI_BOOT_SERVICES_APPLICATION events. Can be specified multiple "+
		"times. Default is /boot")
}

type peImageData struct {
	path     string
	peHash   []byte
	fileHash []byte
}

var peImageDataCache map[tcglog.AlgorithmId][]*peImageData

func populatePeImageDataCache(algorithms tcglog.AlgorithmIdList) {
	peImageDataCache = make(map[tcglog.AlgorithmId][]*peImageData)

	dirs := make([]string, len(bootImageSearchPaths))
	copy(dirs, bootImageSearchPaths)
	for len(dirs) > 0 {
		dir := dirs[0]
		dirs = dirs[1:]

		f, err := os.Open(dir)
		if err != nil {
			continue
		}
		func() {
			defer f.Close()
			dirInfo, err := f.Readdir(-1)
			if err != nil {
				return
			}

			for _, fi := range dirInfo {
				path := filepath.Join(dir, fi.Name())
				switch {
				case fi.IsDir():
					dirs = append(dirs, path)
				case fi.Mode().IsRegular():
					f, err := os.Open(path)
					if err != nil {
						continue
					}
					func() {
						defer f.Close()
						fi, err := f.Stat()
						if err != nil {
							return
						}
						for _, alg := range algorithms {
							peHash, err := efi.ComputePeImageDigest(alg.GetHash(), f, fi.Size())
							if err != nil {
								continue
							}
							h := alg.GetHash().New()
							if _, err := io.Copy(h, f); err != nil {
								continue
							}
							peImageDataCache[alg] = append(peImageDataCache[alg], &peImageData{path: path, peHash: peHash, fileHash: h.Sum(nil)})
						}
					}()
				}
			}
		}()
	}
}

type efiBootVariableBehaviour int

const (
	efiBootVariableBehaviourUnknown efiBootVariableBehaviour = iota
	efiBootVariableBehaviourFull
	efiBootVariableBehaviourVarDataOnly
)

type peImageDigestType int

const (
	peImageDigestTypeUnknown peImageDigestType = iota
	peImageDigestTypePe
	peImageDigestTypeFile
)

func pcrIndexListToSelect(l []tcglog.PCRIndex) (out tpm2.PCRSelect) {
	for _, i := range l {
		out = append(out, int(i))
	}
	return
}

func readPCRsFromTPM2Device(tpm *tpm2.TPMContext, algorithms tcglog.AlgorithmIdList) (map[tcglog.PCRIndex]tcglog.DigestMap, error) {
	result := make(map[tcglog.PCRIndex]tcglog.DigestMap)

	var selections tpm2.PCRSelectionList
	for _, alg := range algorithms {
		selections = append(selections, tpm2.PCRSelection{Hash: tpm2.HashAlgorithmId(alg), Select: pcrIndexListToSelect(pcrs)})
	}

	for _, i := range pcrs {
		result[i] = tcglog.DigestMap{}
	}

	_, digests, err := tpm.PCRRead(selections)
	if err != nil {
		return nil, fmt.Errorf("cannot read PCR values: %v", err)
	}

	for _, s := range selections {
		for _, i := range s.Select {
			result[tcglog.PCRIndex(i)][tcglog.AlgorithmId(s.Hash)] = tcglog.Digest(digests[s.Hash][i])
		}
	}
	return result, nil
}

func readPCRsFromTPM1Device(tpm *tpm2.TPMContext) (map[tcglog.PCRIndex]tcglog.DigestMap, error) {
	result := make(map[tcglog.PCRIndex]tcglog.DigestMap)
	for _, i := range pcrs {
		in, err := mu.MarshalToBytes(uint32(i))
		if err != nil {
			return nil, fmt.Errorf("cannot read PCR values due to a marshalling error: %v", err)
		}
		rc, _, out, err := tpm.RunCommandBytes(tpm2.StructTag(0x00c1), tpm2.CommandCode(0x00000015), in)
		if err != nil {
			return nil, fmt.Errorf("cannot read PCR values: %v", err)
		}
		if rc != tpm2.Success {
			return nil, fmt.Errorf("cannot read PCR values: unexpected response code (0x%08x)", rc)
		}
		result[i] = tcglog.DigestMap{}
		result[i][tcglog.AlgorithmSha1] = out
	}
	return result, nil
}

func getTPMDeviceVersion(tpm *tpm2.TPMContext) int {
	if isTpm2, _ := tpm.IsTPM2(); isTpm2 {
		return 2
	}

	payload, _ := mu.MarshalToBytes(uint32(0x00000005), uint32(4), uint32(0x00000103))
	if rc, _, _, err := tpm.RunCommandBytes(tpm2.StructTag(0x00c1), tpm2.CommandCode(0x00000065), payload); err == nil && rc == tpm2.Success {
		return 1
	}

	return 0
}

func readPCRs(algorithms tcglog.AlgorithmIdList) (map[tcglog.PCRIndex]tcglog.DigestMap, error) {
	tcti, err := tpm2.OpenTPMDevice(tpmPath)
	if err != nil {
		return nil, fmt.Errorf("could not open TPM device: %v", err)
	}
	tpm, _ := tpm2.NewTPMContext(tcti)
	defer tpm.Close()

	switch getTPMDeviceVersion(tpm) {
	case 2:
		return readPCRsFromTPM2Device(tpm, algorithms)
	case 1:
		return readPCRsFromTPM1Device(tpm)
	}

	return nil, errors.New("not a valid TPM device")
}

type incorrectDigestValue struct {
	algorithm tcglog.AlgorithmId
	expected  tcglog.Digest
}

type checkedEvent struct {
	*tcglog.Event
	measuredBytes           []byte
	measuredTrailingBytes   []byte
	incorrectDigestValues   []incorrectDigestValue
	peImageDigestType       peImageDigestType
	peImagePath             string
	incorrectPeImageDigests tcglog.AlgorithmIdList
}

func (e *checkedEvent) extendsPCR() bool {
	if e.EventType == tcglog.EventTypeNoAction {
		return false
	}
	return true
}

func (e *checkedEvent) expectedMeasuredBytes(efiBootVariableQuirk bool) []byte {
	if err := e.dataDecoderErr(); err != nil {
		return nil
	}

	switch e.EventType {
	case tcglog.EventTypeEventTag, tcglog.EventTypeSCRTMVersion, tcglog.EventTypePlatformConfigFlags, tcglog.EventTypeTableOfDevices, tcglog.EventTypeNonhostInfo, tcglog.EventTypeOmitBootDeviceEvents:
		return e.Data.Bytes()
	case tcglog.EventTypeSeparator:
		if e.Data.(*tcglog.SeparatorEventData).IsError {
			var d [4]byte
			binary.LittleEndian.PutUint32(d[:], tcglog.SeparatorEventErrorValue)
			return d[:]
		}
		return e.Data.Bytes()
	case tcglog.EventTypeAction, tcglog.EventTypeEFIAction:
		return e.Data.Bytes()
	case tcglog.EventTypeEFIVariableDriverConfig, tcglog.EventTypeEFIVariableBoot, tcglog.EventTypeEFIVariableAuthority:
		if e.EventType == tcglog.EventTypeEFIVariableBoot && efiBootVariableQuirk {
			return e.Data.(*tcglog.EFIVariableData).VariableData
		}
		return e.Data.Bytes()
	case tcglog.EventTypeEFIGPTEvent:
		return e.Data.Bytes()
	case tcglog.EventTypeIPL:
		switch d := e.Data.(type) {
		case *tcglog.GrubStringEventData:
			var b bytes.Buffer
			d.EncodeMeasuredBytes(&b)
			return b.Bytes()
		case *tcglog.SystemdEFIStubEventData:
			var b bytes.Buffer
			d.EncodeMeasuredBytes(&b)
			return b.Bytes()
		}
	}

	return nil
}

func (e *checkedEvent) dataDecoderErr() error {
	if err, isErr := e.Data.(error); isErr {
		return err
	}
	return nil
}

func (e *checkedEvent) expectedDigest(alg tcglog.AlgorithmId) []byte {
	h := alg.GetHash().New()
	h.Write(e.measuredBytes)
	return h.Sum(nil)
}

func (e *checkedEvent) hasExpectedDigest(alg tcglog.AlgorithmId) bool {
	h := alg.GetHash().New()
	h.Write(e.measuredBytes)
	return bytes.Equal(e.Digests[alg], e.expectedDigest(alg))
}

func checkEvent(event *tcglog.Event, c *logChecker) (out *checkedEvent) {
	out = &checkedEvent{Event: event}

	for alg := range out.Digests {
		if len(out.measuredBytes) > 0 {
			// We've already determined the bytes measured for this event for a previous digest
			if !out.hasExpectedDigest(alg) {
				out.incorrectDigestValues = append(out.incorrectDigestValues, incorrectDigestValue{algorithm: alg, expected: out.expectedDigest(alg)})
			}
			continue
		}

		efiBootVariableBehaviourTry := c.efiBootVariableBehaviour

	Loop:
		for {
			// Determine what we expect to be measured
			out.measuredBytes = out.expectedMeasuredBytes(efiBootVariableBehaviourTry == efiBootVariableBehaviourVarDataOnly)
			if out.measuredBytes == nil {
				break Loop
			}

			if m, ok := out.Data.(interface{ TrailingBytes() []byte }); ok {
				out.measuredTrailingBytes = m.TrailingBytes()
			}

			for {
				// Determine whether the digest is consistent with the current provisional measured bytes
				switch {
				case out.hasExpectedDigest(alg):
					// All good
					if out.EventType == tcglog.EventTypeEFIVariableBoot && c.efiBootVariableBehaviour == efiBootVariableBehaviourUnknown {
						// This is the first EV_EFI_VARIABLE_BOOT event, so record the measurement behaviour.
						c.efiBootVariableBehaviour = efiBootVariableBehaviourTry
						if efiBootVariableBehaviourTry == efiBootVariableBehaviourUnknown {
							c.efiBootVariableBehaviour = efiBootVariableBehaviourFull
						}
					}
					break Loop
				case len(out.measuredTrailingBytes) > 0:
					// Invalid digest, the event data decoder determined there were trailing bytes, and we were expecting the measured
					// bytes to match the event data. Test if any of the trailing bytes only appear in the event data by truncating
					// the provisional measured bytes one byte at a time and re-testing.
					out.measuredBytes = out.measuredBytes[0 : len(out.measuredBytes)-1]
					out.measuredTrailingBytes = out.measuredTrailingBytes[0 : len(out.measuredTrailingBytes)-1]
				default:
					// Invalid digest
					if out.EventType == tcglog.EventTypeEFIVariableBoot && efiBootVariableBehaviourTry == efiBootVariableBehaviourUnknown {
						// This is the first EV_EFI_VARIABLE_BOOT event, and this test was done assuming that the measured bytes
						// would include the entire EFI_VARIABLE_DATA structure. Repeat the test with only the variable data.
						efiBootVariableBehaviourTry = efiBootVariableBehaviourVarDataOnly
						continue Loop
					}
					// Record the expected digest on the event
					expectedMeasuredBytes := out.expectedMeasuredBytes(false)
					h := alg.GetHash().New()
					h.Write(expectedMeasuredBytes)
					out.incorrectDigestValues = append(out.incorrectDigestValues, incorrectDigestValue{algorithm: alg, expected: h.Sum(nil)})

					out.measuredBytes = nil
					out.measuredTrailingBytes = nil

					break Loop
				}
			}
		}
	}

	if out.PCRIndex != 4 {
		return
	}
	if out.EventType != tcglog.EventTypeEFIBootServicesApplication {
		return
	}

	for alg, digest := range out.Digests {
		var foundData *peImageData
		for _, f := range peImageDataCache[alg] {
			var found bool
			switch {
			case out.peImageDigestType == peImageDigestTypePe && bytes.Equal(digest, f.peHash):
				found = true
			case out.peImageDigestType == peImageDigestTypeFile && bytes.Equal(digest, f.fileHash):
				found = true
			case out.peImageDigestType != peImageDigestTypeUnknown:
			case bytes.Equal(digest, f.peHash):
				found = true
				out.peImageDigestType = peImageDigestTypePe
			case bytes.Equal(digest, f.fileHash):
				found = true
				out.peImageDigestType = peImageDigestTypeFile
			}
			if found {
				foundData = f
				break
			}
		}
		if foundData == nil {
			out.incorrectPeImageDigests = append(out.incorrectPeImageDigests, alg)
		} else {
			out.peImagePath = foundData.path
		}
	}
	return
}

type logChecker struct {
<<<<<<< HEAD
	algs                        tcglog.AlgorithmIdList
	expectedPCRValues           map[tcglog.PCRIndex]tcglog.DigestMap
	efiBootVariableBehaviour    efiBootVariableBehaviour
	events                      []*checkedEvent
	seenMeasuredTrailingBytes   bool
	seenIncorrectDigests        bool
	seenIncorrectPeImageDigests bool
=======
	expectedPCRValues         map[tcglog.PCRIndex]tcglog.DigestMap
	efiBootVariableBehaviour  efiBootVariableBehaviour
	events                    []*checkedEvent
	seenMeasuredTrailingBytes bool
	seenIncorrectDigests      bool
>>>>>>> 21b395fa
}

func (c *logChecker) simulatePCRExtend(event *checkedEvent) {
	if !event.extendsPCR() {
		return
	}

	for alg, digest := range event.Digests {
		h := alg.GetHash().New()
		h.Write(c.expectedPCRValues[event.PCRIndex][alg])
		h.Write(digest)
		c.expectedPCRValues[event.PCRIndex][alg] = h.Sum(nil)
	}
}

func (c *logChecker) processEvent(event *tcglog.Event) {
	if !pcrs.Contains(event.PCRIndex) {
		return
	}

	ce := checkEvent(event, c)
	if len(ce.measuredTrailingBytes) > 0 {
		c.seenMeasuredTrailingBytes = true
	}
	if len(ce.incorrectDigestValues) > 0 {
		c.seenIncorrectDigests = true
	}
	if len(ce.incorrectPeImageDigests) > 0 {
		c.seenIncorrectPeImageDigests = true
	}

	c.simulatePCRExtend(ce)
	c.events = append(c.events, ce)
}

func (c *logChecker) run(log *tcglog.Log) {
	c.expectedPCRValues = make(map[tcglog.PCRIndex]tcglog.DigestMap)
	for _, pcr := range pcrs {
		c.expectedPCRValues[pcr] = tcglog.DigestMap{}

		for _, alg := range log.Algorithms {
			c.expectedPCRValues[pcr][alg] = make(tcglog.Digest, alg.Size())
		}
	}

	for _, event := range log.Events {
		c.processEvent(event)
	}
}

func run() int {
	flag.Parse()

	args := flag.Args()
	if len(args) > 1 {
		fmt.Fprintf(os.Stderr, "Too many arguments\n")
		return 1
	}

	logPath := ""
	if len(args) == 1 {
		logPath = args[0]
	}

	if !noDefaultPcrs {
		if withGrub {
			pcrs = append(pcrs, 8, 9)
		}
		if withSdEfiStub {
			pcrs = append(pcrs, tcglog.PCRIndex(sdEfiStubPcr))
		}
	} else {
		pcrs = pcrs[8:]
	}

	sort.SliceStable(pcrs, func(i, j int) bool { return pcrs[i] < pcrs[j] })

	if logPath == "" {
		if filepath.Dir(tpmPath) != "/dev" {
			fmt.Fprintf(os.Stderr, "Expected TPM path to be a device node in /dev")
			os.Exit(1)
		}
		logPath = fmt.Sprintf("/sys/kernel/security/%s/binary_bios_measurements", filepath.Base(tpmPath))
	} else {
		tpmPath = ""
	}

	f, err := os.Open(logPath)
	if err != nil {
		fmt.Fprintf(os.Stderr, "Failed to open log: %v\n", err)
		return 1
	}
	defer f.Close()

	failCount := 0

	log, err := tcglog.ParseLog(f, &tcglog.LogOptions{EnableGrub: withGrub, EnableSystemdEFIStub: withSdEfiStub, SystemdEFIStubPCR: tcglog.PCRIndex(sdEfiStubPcr)})
	if err != nil {
		fmt.Fprintf(os.Stderr, "Failed to parse log: %v\n", err)
		return 1
	}

	missingAlg := false
	for _, alg := range requiredAlgs {
		if log.Algorithms.Contains(alg) {
			continue
		}

		if !missingAlg {
			missingAlg = true
			failCount++
			fmt.Printf("*** FAIL ***: The log is missing the following required algorithms:\n")
		}

		fmt.Printf("\t- %s\n", alg)
	}
	if missingAlg {
		fmt.Printf("\n")
	}

	populatePeImageDataCache(log.Algorithms)

	c := &logChecker{}
	c.run(log)

	switch efiBootVarBehaviour {
	case "data-only":
		if c.efiBootVariableBehaviour == efiBootVariableBehaviourFull {
			fmt.Printf("*** FAIL ***: EV_EFI_VARIABLE_BOOT events contain measurements of the entire UEFI_VARIABLE_DATA structure rather than just the event data\n\n")
			failCount++
		}
	case "full":
		if c.efiBootVariableBehaviour == efiBootVariableBehaviourVarDataOnly {
			fmt.Printf("*** FAIL ***: EV_EFI_VARIABLE_BOOT events only contain measurements of variable data rather than the entire UEFI_VARIABLE_DATA structure\n\n")
			failCount++
		}
	default:
		if c.efiBootVariableBehaviour == efiBootVariableBehaviourVarDataOnly {
			fmt.Printf("- INFO: EV_EFI_VARIABLE_BOOT events only contain measurements of variable data rather than the entire UEFI_VARIABLE_DATA structure\n\n")
		}
	}

	var dataDecoderErrs []string
	for _, e := range c.events {
		err := e.dataDecoderErr()
		if err == nil {
			continue
		}

		dataDecoderErrs = append(dataDecoderErrs, fmt.Sprintf("\t- Event %d in PCR %d (type: %s): %v\n", e.Index, e.PCRIndex, e.EventType, err))
	}
	if len(dataDecoderErrs) > 0 {
		if !ignoreDataDecodeErrors {
			fmt.Printf("*** FAIL ***")
			failCount++
		} else {
			fmt.Printf("- INFO")
		}
		fmt.Printf(": The following events contain event data that was not in the expected format and could not be decoded correctly:\n")
		for _, err := range dataDecoderErrs {
			fmt.Printf("%s", err)
		}
		fmt.Printf("This might be a bug in the firmware or bootloader code responsible for performing these measurements.\n\n")
	}

	if c.seenMeasuredTrailingBytes {
		if !ignoreMeasuredTrailingBytes {
			fmt.Printf("*** FAIL ***")
			failCount++
		} else {
			fmt.Printf("- INFO")
		}
		fmt.Printf(": The following events have trailing bytes at the end of their event data that was hashed and measured:\n")
		for _, e := range c.events {
			if len(e.measuredTrailingBytes) == 0 {
				continue
			}

			fmt.Printf("\t- Event %d in PCR %d (type: %s): %x (%d bytes)\n", e.Index, e.PCRIndex, e.EventType, e.measuredTrailingBytes, len(e.measuredTrailingBytes))
		}
		fmt.Printf("These trailing bytes might indicate a bug in the firmware or bootloader code responsible for performing the " +
			"measurements, and should be taken in to account when pre-computing digests for these events.\n\n")
	}

	if c.seenIncorrectDigests {
		failCount++
		fmt.Printf("*** FAIL ***: The following events have digests that aren't consistent with the data recorded with them in the log:\n")
		for _, e := range c.events {
			if len(e.incorrectDigestValues) == 0 {
				continue
			}

			for _, d := range e.incorrectDigestValues {
				fmt.Printf("\t- Event %d in PCR %d (type: %s, alg: %s) - expected (from data): %x, got: %x\n", e.Index, e.PCRIndex, e.EventType, d.algorithm, d.expected, e.Digests[d.algorithm])
			}
		}
		fmt.Printf("This is unexpected for these event types, and might indicate a bug in the firmware of bootloader code responsible " +
			"for performing these measurements. Knowledge of the format of the data being measured is required in order to pre-compute " +
			"digests for these events or by a remote verifier for attestation purposes.\n\n")
	}

	if requirePeImageDigests {
		seenFileDigest := false
		for _, e := range c.events {
			if e.peImageDigestType != peImageDigestTypeFile {
				continue
			}

			if !seenFileDigest {
				seenFileDigest = true
				failCount++
				fmt.Printf("*** FAIL ***: The following EV_EFI_BOOT_SERVICES_APPLICATION events contain file digests rather than PE image digests:\n")
			}

			fmt.Printf("\t- Event %d in PCR 4 (%s)\n", e.Index, e.peImagePath)
		}
		if seenFileDigest {
			fmt.Printf("The presence of file digests rather than PE image digests might be because the measuring bootloader " +
				"is using the 1.2 version of the TCG EFI Protocol Specification rather than the 2.0 version (which could be " +
				"because the firmware doesn't support the newer version). It could also be because the measuring bootloader " +
				"does not pass the appropriate flag to the firmware to indicate that what is being measured is a PE image\n")
		}
	}

	if c.seenIncorrectPeImageDigests {
		failCount++
		fmt.Printf("*** FAIL ***: The following EV_EFI_BOOT_SERVICES_APPLICATION events contain digests that might be invalid:\n")
		for _, e := range c.events {
			if len(e.incorrectPeImageDigests) == 0 {
				continue
			}

			if e.peImageDigestType == peImageDigestTypeUnknown {
				fmt.Printf("\t- Event %d in PCR 4 has digests that don't correspond to any PE images\n", e.Index)
			} else {
				for _, alg := range e.incorrectPeImageDigests {
					fmt.Printf("\t- Event %d in PCR 4 (%s) has an invalid digest for alg %s (got: %x) [almost certainly a firmware bug]\n", e.Index, e.peImagePath, alg, e.Digests[alg])
				}
			}
		}
		fmt.Printf("Event digests that don't correspond to any PE image might be caused by a bug in the firmware or bootloader " +
			"code responsible for performing the measurements, or might be because the image was loaded from a location " +
			"that is not currently mounted at the expected path (/boot), in which case it is not possible to determine if " +
			"the digests are correct.\n")
	}

	if tpmPath == "" {
		fmt.Printf("- INFO: Expected PCR values from log:\n")
		for _, i := range pcrs {
			for _, alg := range log.Algorithms {
				fmt.Printf("\tPCR %d, bank %s: %x\n", i, alg, c.expectedPCRValues[i][alg])
			}
		}
	} else {
		tpmPCRValues, err := readPCRs(log.Algorithms)
		if err != nil {
			fmt.Fprintf(os.Stderr, "Cannot read PCR values from TPM: %v", err)
			return 1
		}

		seenLogConsistencyError := false
		for _, i := range pcrs {
			for _, alg := range log.Algorithms {
				if bytes.Equal(c.expectedPCRValues[i][alg], tpmPCRValues[i][alg]) {
					continue
				}
				if !seenLogConsistencyError {
					seenLogConsistencyError = true
					fmt.Printf("*** FAIL ***: The log is not consistent with what was measured in to the TPM for some PCRs:\n")
					failCount++
				}
				fmt.Printf("\t- PCR %d, bank %s - actual value from TPM: %x, expected value from log: %x\n",
					i, alg, tpmPCRValues[i][alg], c.expectedPCRValues[i][alg])
			}
		}

		if seenLogConsistencyError {
			fmt.Printf("This might be caused by a bug in the firmware or bootloader code participating in the measured boot chain, " +
				"a bug in the kernel's log handling code, or because events have been measured to the TPM by OS code. A " +
				"remote verifier will require consistency between the log and the TPM's PCR values for attestation.\n")
		}
	}

	if failCount > 0 {
		return 1
	}
	return 0

}
func main() {
	os.Exit(run())
}<|MERGE_RESOLUTION|>--- conflicted
+++ resolved
@@ -74,7 +74,7 @@
 	sdEfiStubPcr  int
 	noDefaultPcrs bool
 	tpmPath       string
-	pcrs = internal.PCRArgList{0, 1, 2, 3, 4, 5, 6, 7}
+	pcrs          = internal.PCRArgList{0, 1, 2, 3, 4, 5, 6, 7}
 
 	efiBootVarBehaviour         efiBootVariableBehaviourArg
 	ignoreDataDecodeErrors      bool
@@ -456,21 +456,12 @@
 }
 
 type logChecker struct {
-<<<<<<< HEAD
-	algs                        tcglog.AlgorithmIdList
 	expectedPCRValues           map[tcglog.PCRIndex]tcglog.DigestMap
 	efiBootVariableBehaviour    efiBootVariableBehaviour
 	events                      []*checkedEvent
 	seenMeasuredTrailingBytes   bool
 	seenIncorrectDigests        bool
 	seenIncorrectPeImageDigests bool
-=======
-	expectedPCRValues         map[tcglog.PCRIndex]tcglog.DigestMap
-	efiBootVariableBehaviour  efiBootVariableBehaviour
-	events                    []*checkedEvent
-	seenMeasuredTrailingBytes bool
-	seenIncorrectDigests      bool
->>>>>>> 21b395fa
 }
 
 func (c *logChecker) simulatePCRExtend(event *checkedEvent) {
